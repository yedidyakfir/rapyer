import asyncio
import contextlib
import uuid
from typing import Self, ClassVar, Any, AsyncGenerator

from pydantic import (
    BaseModel,
    PrivateAttr,
    ConfigDict,
    model_validator,
)
<<<<<<< HEAD

from rapyer.config import RedisConfig
from rapyer.context import _context_var, _context_xx_pipe
from rapyer.errors.base import KeyNotFound
from rapyer.meta import RapyerMeta
from rapyer.types.base import RedisType, REDIS_DUMP_FLAG_NAME
=======
from pydantic.fields import FieldInfo
from pydantic_core import PydanticUndefined
from pydantic_core.core_schema import FieldSerializationInfo, ValidationInfo
from rapyer.config import RedisConfig
from rapyer.context import _context_var, _context_xx_pipe
from rapyer.errors.base import KeyNotFound
from rapyer.fields.key import KeyAnnotation
from rapyer.types.base import RedisType, REDIS_DUMP_FLAG_NAME
from rapyer.types.convert import RedisConverter
from rapyer.utils.annotation import (
    replace_to_redis_types_in_annotation,
    has_annotation,
    DYNAMIC_CLASS_DOC,
)
from rapyer.utils.fields import (
    get_all_pydantic_annotation,
    find_first_type_in_annotation,
    convert_field_factory_type,
    is_redis_field,
)
>>>>>>> dba4201c
from rapyer.utils.redis import acquire_lock, update_keys_in_pipeline


class AtomicRedisModel(BaseModel, metaclass=RapyerMeta):
    _pk: str = PrivateAttr(default_factory=lambda: str(uuid.uuid4()))
    _base_model_link: Self | RedisType = PrivateAttr(default=None)

    Meta: ClassVar[RedisConfig] = RedisConfig()
    _key_field_name: ClassVar[str | None] = None
    _field_name: str = PrivateAttr(default="")
    model_config = ConfigDict(validate_assignment=True, validate_default=True)

    @property
    def pk(self):
        if self._key_field_name:
            return self.model_dump(include={self._key_field_name})[self._key_field_name]
        return self._pk

    @pk.setter
    def pk(self, value: str):
        self._pk = value

    @property
    def field_name(self):
        return self._field_name

    @field_name.setter
    def field_name(self, value: str):
        self._field_name = value

    @property
    def field_path(self):
        if not self._base_model_link:
            return self.field_name
        parent_field_path = self._base_model_link.field_path
        if parent_field_path:
            return f"{parent_field_path}{self.field_name}"
        return self.field_name

    @property
    def json_path(self):
        field_path = self.field_path
        return f"${field_path}" if field_path else "$"

    @classmethod
    def class_key_initials(cls):
        return cls.__name__

    @property
    def key_initials(self):
        return self.class_key_initials()

    @property
    def key(self):
        if self._base_model_link:
            return self._base_model_link.key
        return f"{self.key_initials}:{self.pk}"

    @key.setter
    def key(self, value: str):
        self._pk = value.split(":", maxsplit=1)[-1]

    def __init_subclass__(cls, **kwargs):
<<<<<<< HEAD
        super().__init_subclass__(**kwargs)

=======
        # Find a field with KeyAnnotation and save its name
        for field_name, annotation in cls.__annotations__.items():
            if has_annotation(annotation, KeyAnnotation):
                cls._key_field_name = field_name
                break

        # Redefine annotations to use redis types
        pydantic_annotation = get_all_pydantic_annotation(cls, AtomicRedisModel)
        new_annotation = {
            field_name: field.annotation
            for field_name, field in pydantic_annotation.items()
        }
        original_annotations = cls.__annotations__.copy()
        original_annotations.update(new_annotation)
        new_annotations = {
            field_name: replace_to_redis_types_in_annotation(
                annotation, RedisConverter(cls.Meta.redis_type, f".{field_name}")
            )
            for field_name, annotation in original_annotations.items()
            if is_redis_field(field_name, annotation)
        }
        cls.__annotations__.update(new_annotations)
        for field_name, field in pydantic_annotation.items():
            setattr(cls, field_name, field)
        super().__init_subclass__(**kwargs)

        # Set new default values if needed
        for attr_name, attr_type in cls.__annotations__.items():
            if not is_redis_field(attr_name, attr_type):
                continue
            if original_annotations[attr_name] == attr_type:
                serializer, validator = make_pickle_field_serializer(attr_name)
                setattr(cls, serializer.__name__, serializer)
                setattr(cls, validator.__name__, validator)
                continue

            value = getattr(cls, attr_name, None)
            if value is None:
                continue

            real_type = find_first_type_in_annotation(attr_type)

            if isinstance(value, real_type):
                continue
            redis_type = cls.__annotations__[attr_name]
            redis_type: type[RedisType]
            adapter = TypeAdapter(redis_type)

            # Handle Field(default=...)
            if isinstance(value, FieldInfo):
                if value.default != PydanticUndefined:
                    value.default = adapter.validate_python(value.default)
                elif value.default_factory != PydanticUndefined and callable(
                    value.default_factory
                ):
                    test_value = value.default_factory()
                    if isinstance(test_value, real_type):
                        continue
                    original_factory = value.default_factory
                    validate_from_adapter = functools.partial(
                        convert_field_factory_type, original_factory, adapter
                    )
                    value.default_factory = validate_from_adapter
            else:
                setattr(cls, attr_name, adapter.validate_python(value))

>>>>>>> dba4201c
        # Update the redis model list for initialization
        # Skip dynamically created classes from type conversion
        if cls.__doc__ != DYNAMIC_CLASS_DOC:
            REDIS_MODELS.append(cls)

    def is_inner_model(self) -> bool:
        return bool(self.field_name)

    async def save(self) -> Self:
        model_dump = self.model_dump(mode="json", context={REDIS_DUMP_FLAG_NAME: True})
        await self.Meta.redis.json().set(self.key, self.json_path, model_dump)
        if self.Meta.ttl is not None:
            await self.Meta.redis.expire(self.key, self.Meta.ttl)
        return self

    async def duplicate(self) -> Self:
        if self.is_inner_model():
            raise RuntimeError("Can only duplicate from top level model")

        duplicated = self.__class__(**self.model_dump())
        await duplicated.save()
        return duplicated

    async def duplicate_many(self, num: int) -> list[Self]:
        if self.is_inner_model():
            raise RuntimeError("Can only duplicate from top level model")

        duplicated_models = [self.__class__(**self.model_dump()) for _ in range(num)]
        await asyncio.gather(*[model.save() for model in duplicated_models])
        return duplicated_models

    def update(self, **kwargs):
        for field_name, value in kwargs.items():
            setattr(self, field_name, value)

    async def aupdate(self, **kwargs):
        self.update(**kwargs)

        # Only serialize the updated fields using the include parameters
        serialized_fields = self.model_dump(
            mode="json",
            context={REDIS_DUMP_FLAG_NAME: True},
            include=set(kwargs.keys()),
        )
        json_path_kwargs = {
            f"{self.json_path}.{field_name}": serialized_fields[field_name]
            for field_name in kwargs.keys()
        }

        async with self.Meta.redis.pipeline() as pipe:
            update_keys_in_pipeline(pipe, self.key, **json_path_kwargs)
            await pipe.execute()

    @classmethod
    async def get(cls, key: str) -> Self:
        if cls._key_field_name and ":" not in key:
            key = f"{cls.class_key_initials()}:{key}"
        model_dump = await cls.Meta.redis.json().get(key, "$")
        if not model_dump:
            raise KeyNotFound(f"{key} is missing in redis")
        model_dump = model_dump[0]

        instance = cls.model_validate(model_dump, context={REDIS_DUMP_FLAG_NAME: True})
        instance.key = key
        return instance

    async def load(self) -> Self:
        model_dump = await self.Meta.redis.json().get(self.key, self.json_path)
        if not model_dump:
            raise KeyNotFound(f"{self.key} is missing in redis")
        model_dump = model_dump[0]
        instance = self.__class__(**model_dump)
        instance._pk = self._pk
        instance._base_model_link = self._base_model_link
        return instance

    @classmethod
    async def afind(cls):
        keys = await cls.afind_keys()
        if not keys:
            return []

        models = await cls.Meta.redis.json().mget(keys=keys, path="$")

        instances = []
        for model, key in zip(models, keys):
            model = cls.model_validate(model[0], context={REDIS_DUMP_FLAG_NAME: True})
            model.key = key
            instances.append(model)
        return instances

    @classmethod
    async def afind_keys(cls):
        return await cls.Meta.redis.keys(f"{cls.class_key_initials()}:*")

    @classmethod
    async def delete_by_key(cls, key: str) -> bool:
        client = _context_var.get() or cls.Meta.redis
        return await client.delete(key) == 1

    async def delete(self):
        if self.is_inner_model():
            raise RuntimeError("Can only delete from inner model")
        return await self.delete_by_key(self.key)

    @classmethod
    @contextlib.asynccontextmanager
    async def lock_from_key(
        cls, key: str, action: str = "default", save_at_end: bool = False
    ) -> AsyncGenerator[Self, None]:
        async with acquire_lock(cls.Meta.redis, f"{key}/{action}"):
            redis_model = await cls.get(key)
            yield redis_model
            if save_at_end:
                await redis_model.save()

    @contextlib.asynccontextmanager
    async def lock(
        self, action: str = "default", save_at_end: bool = False
    ) -> AsyncGenerator[Self, None]:
        async with self.lock_from_key(self.key, action, save_at_end) as redis_model:
            unset_fields = {
                k: redis_model.__dict__[k] for k in redis_model.model_fields_set
            }
            self.__dict__.update(unset_fields)
            yield redis_model

    @contextlib.asynccontextmanager
    async def pipeline(
        self, ignore_if_deleted: bool = False
    ) -> AsyncGenerator[Self, None]:
        async with self.Meta.redis.pipeline() as pipe:
            try:
                redis_model = await self.__class__.get(self.key)
                unset_fields = {
                    k: redis_model.__dict__[k] for k in redis_model.model_fields_set
                }
                self.__dict__.update(unset_fields)
            except (TypeError, IndexError):
                if ignore_if_deleted:
                    redis_model = self
                else:
                    raise
            _context_var.set(pipe)
            _context_xx_pipe.set(ignore_if_deleted)
            yield redis_model
            await pipe.execute()
            _context_var.set(None)
            _context_xx_pipe.set(False)

    def __setattr__(self, name: str, value: Any) -> None:
        if name not in self.__annotations__ or value is None:
            super().__setattr__(name, value)
            return

        super().__setattr__(name, value)
        if value is not None:
            attr = getattr(self, name)
            if isinstance(attr, RedisType):
                attr._base_model_link = self

    def __eq__(self, other):
        if not isinstance(other, BaseModel):
            return False
        if self.__dict__ == other.__dict__:
            return True
        else:
            return super().__eq__(other)

    @model_validator(mode="before")
    @classmethod
    def validate_sub_model(cls, values):
        if isinstance(values, BaseModel) and not isinstance(values, cls):
            return values.model_dump()
        return values

    @model_validator(mode="after")
    def assign_fields_links(self):
        for field_name in self.__class__.model_fields.keys():
            attr = getattr(self, field_name)
            if isinstance(attr, RedisType) or isinstance(attr, AtomicRedisModel):
                attr._base_model_link = self
        return self


REDIS_MODELS: list[type[AtomicRedisModel]] = []


async def get(redis_key: str) -> AtomicRedisModel:
    redis_model_mapping = {klass.__name__: klass for klass in REDIS_MODELS}
    class_name = redis_key.split(":")[0]
    klass = redis_model_mapping.get(class_name)
    return await klass.get(redis_key)


def find_redis_models() -> list[type[AtomicRedisModel]]:
    return REDIS_MODELS<|MERGE_RESOLUTION|>--- conflicted
+++ resolved
@@ -1,5 +1,8 @@
 import asyncio
+import base64
 import contextlib
+import functools
+import pickle
 import uuid
 from typing import Self, ClassVar, Any, AsyncGenerator
 
@@ -7,16 +10,11 @@
     BaseModel,
     PrivateAttr,
     ConfigDict,
+    TypeAdapter,
     model_validator,
+    field_serializer,
+    field_validator,
 )
-<<<<<<< HEAD
-
-from rapyer.config import RedisConfig
-from rapyer.context import _context_var, _context_xx_pipe
-from rapyer.errors.base import KeyNotFound
-from rapyer.meta import RapyerMeta
-from rapyer.types.base import RedisType, REDIS_DUMP_FLAG_NAME
-=======
 from pydantic.fields import FieldInfo
 from pydantic_core import PydanticUndefined
 from pydantic_core.core_schema import FieldSerializationInfo, ValidationInfo
@@ -37,18 +35,43 @@
     convert_field_factory_type,
     is_redis_field,
 )
->>>>>>> dba4201c
 from rapyer.utils.redis import acquire_lock, update_keys_in_pipeline
 
 
-class AtomicRedisModel(BaseModel, metaclass=RapyerMeta):
+def make_pickle_field_serializer(field: str):
+    @field_serializer(field, when_used="json-unless-none")
+    def pickle_field_serializer(v, info: FieldSerializationInfo):
+        ctx = info.context or {}
+        should_serialize_redis = ctx.get(REDIS_DUMP_FLAG_NAME, False)
+        if should_serialize_redis:
+            return base64.b64encode(pickle.dumps(v)).decode("utf-8")
+        return v
+
+    pickle_field_serializer.__name__ = f"__serialize_{field}"
+
+    @field_validator(field, mode="before")
+    def pickle_field_validator(v, info: ValidationInfo):
+        if v is None:
+            return v
+        ctx = info.context or {}
+        should_serialize_redis = ctx.get(REDIS_DUMP_FLAG_NAME, False)
+        if should_serialize_redis:
+            return pickle.loads(base64.b64decode(v))
+        return v
+
+    pickle_field_validator.__name__ = f"__deserialize_{field}"
+
+    return pickle_field_serializer, pickle_field_validator
+
+
+class AtomicRedisModel(BaseModel):
     _pk: str = PrivateAttr(default_factory=lambda: str(uuid.uuid4()))
     _base_model_link: Self | RedisType = PrivateAttr(default=None)
 
     Meta: ClassVar[RedisConfig] = RedisConfig()
     _key_field_name: ClassVar[str | None] = None
     _field_name: str = PrivateAttr(default="")
-    model_config = ConfigDict(validate_assignment=True, validate_default=True)
+    model_config = ConfigDict(validate_assignment=True)
 
     @property
     def pk(self):
@@ -101,10 +124,6 @@
         self._pk = value.split(":", maxsplit=1)[-1]
 
     def __init_subclass__(cls, **kwargs):
-<<<<<<< HEAD
-        super().__init_subclass__(**kwargs)
-
-=======
         # Find a field with KeyAnnotation and save its name
         for field_name, annotation in cls.__annotations__.items():
             if has_annotation(annotation, KeyAnnotation):
@@ -171,7 +190,6 @@
             else:
                 setattr(cls, attr_name, adapter.validate_python(value))
 
->>>>>>> dba4201c
         # Update the redis model list for initialization
         # Skip dynamically created classes from type conversion
         if cls.__doc__ != DYNAMIC_CLASS_DOC:

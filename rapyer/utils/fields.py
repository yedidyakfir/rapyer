import inspect
<<<<<<< HEAD
from typing import get_origin, get_args, Any, Callable, Iterable
=======
from typing import get_origin, get_args, Any, Callable, ClassVar
>>>>>>> dba4201c

from pydantic import TypeAdapter, BaseModel
from pydantic.fields import FieldInfo


def find_first_type_in_annotation(annotation: Any) -> type | None:
    origin = get_origin(annotation)
    if origin is None:
        return annotation
    if inspect.isclass(origin):
        return origin
    args = get_args(annotation)

    if args:
        return find_first_type_in_annotation(args[0])

    return None


def convert_field_factory_type(original_factory: Callable, adapter: TypeAdapter):
    original_value = original_factory()
    return adapter.validate_python(original_value)


def _collect_annotations_recursive(
    current_cls: type[BaseModel],
    base_class: type[BaseModel],
    visited: set[type[BaseModel]],
) -> dict[str, FieldInfo]:
    """
    Helper functions to recursively collect annotations.

    Args:
        current_cls: Current class being processed
        base_class: The base class, all class we can ignore all fields from a class who inherit from this class
        visited: Set of already visited classes
    """
    all_annotations = {}
    # Avoid infinite loops
    if current_cls in visited:
        return {}
    visited.add(current_cls)

    # First, recursively process parent classes
    for base in current_cls.__bases__:
        # Skip object class
        if base is object:
            continue
        if not issubclass(base, BaseModel):
            continue
        # If this class already inherits from the base class, the fields are already collected
        if issubclass(base, base_class):
            continue
        new_annotation = _collect_annotations_recursive(base, base_class, visited)
        all_annotations.update(new_annotation)

    if not issubclass(current_cls, base_class):
        all_annotations.update(current_cls.model_fields)
    return all_annotations


def get_all_pydantic_annotation(
    cls: type[BaseModel], exclude_classes: type[BaseModel] = None
) -> dict[str, FieldInfo]:
    """
    Recursively get all annotations from a class and its parent classes.
    Excludes private fields (starting with _) and ClassVar annotations.

    Returns:
        dict: Merged annotations from the class hierarchy
    """
    visited = set()

    return _collect_annotations_recursive(cls, exclude_classes, visited)


<<<<<<< HEAD
def fields_from_base_cls(base_cls: Iterable[type], exclude_classes: type[BaseModel] = None):
    all_fields = {}
    for cls in base_cls:
        if not issubclass(cls, BaseModel):
            continue
        cls_fields = get_all_pydantic_annotation(cls, exclude_classes)
        all_fields.update(cls_fields)
    return all_fields
=======
def is_redis_field(field_name, field_annotation):
    return not (
        field_name.startswith("_")
        or field_name.endswith("_")
        or get_origin(field_annotation) is ClassVar
    )
>>>>>>> dba4201c
<|MERGE_RESOLUTION|>--- conflicted
+++ resolved
@@ -1,9 +1,5 @@
 import inspect
-<<<<<<< HEAD
-from typing import get_origin, get_args, Any, Callable, Iterable
-=======
 from typing import get_origin, get_args, Any, Callable, ClassVar
->>>>>>> dba4201c
 
 from pydantic import TypeAdapter, BaseModel
 from pydantic.fields import FieldInfo
@@ -80,20 +76,9 @@
     return _collect_annotations_recursive(cls, exclude_classes, visited)
 
 
-<<<<<<< HEAD
-def fields_from_base_cls(base_cls: Iterable[type], exclude_classes: type[BaseModel] = None):
-    all_fields = {}
-    for cls in base_cls:
-        if not issubclass(cls, BaseModel):
-            continue
-        cls_fields = get_all_pydantic_annotation(cls, exclude_classes)
-        all_fields.update(cls_fields)
-    return all_fields
-=======
 def is_redis_field(field_name, field_annotation):
     return not (
         field_name.startswith("_")
         or field_name.endswith("_")
         or get_origin(field_annotation) is ClassVar
-    )
->>>>>>> dba4201c
+    )